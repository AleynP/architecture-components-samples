/*
 * Copyright (C) 2018 The Android Open Source Project
 *
 * Licensed under the Apache License, Version 2.0 (the "License");
 * you may not use this file except in compliance with the License.
 * You may obtain a copy of the License at
 *
 *      http://www.apache.org/licenses/LICENSE-2.0
 *
 * Unless required by applicable law or agreed to in writing, software
 * distributed under the License is distributed on an "AS IS" BASIS,
 * WITHOUT WARRANTIES OR CONDITIONS OF ANY KIND, either express or implied.
 * See the License for the specific language governing permissions and
 * limitations under the License.
 */



/**
* Shared file between builds so that they can all use the same dependencies and
* maven repositories.
**/
ext.deps = [:]
def versions = [:]
versions.arch_core = "2.0.0"
versions.room = "2.1.0-alpha03"
versions.lifecycle = "2.0.0"
versions.support = "1.0.0"
versions.dagger = "2.16"
versions.junit = "4.12"
versions.espresso = "3.1.0-alpha4"
versions.retrofit = "2.3.0"
versions.okhttp_logging_interceptor = "3.9.0"
versions.mockwebserver = "3.8.1"
versions.apache_commons = "2.5"
versions.mockito = "2.7.19"
versions.mockito_all = "1.10.19"
versions.mockito_android = "2.22.0"
versions.dexmaker = "2.2.0"
versions.constraint_layout = "2.0.0-alpha2"
versions.glide = "4.8.0"
versions.timber = "4.5.1"
versions.android_gradle_plugin = "3.3.0"
versions.rxjava2 = "2.1.3"
versions.rx_android = "2.0.1"
versions.atsl_runner = "1.1.0-alpha4"
versions.atsl_rules = "1.1.0-alpha4"
versions.hamcrest = "1.3"
versions.kotlin = "1.3.20"
versions.paging = "2.1.0-rc01"
<<<<<<< HEAD
versions.navigation = "1.0.0-alpha11"
versions.work = "1.0.0-beta01"
versions.core_ktx = "1.0.0"
=======
versions.navigation = "1.0.0-beta01"
versions.work = "1.0.0-beta03"
>>>>>>> 103dac50
def deps = [:]

def support = [:]
support.annotations = "androidx.annotation:annotation:$versions.support"
support.app_compat = "androidx.appcompat:appcompat:$versions.support"
support.recyclerview = "androidx.recyclerview:recyclerview:$versions.support"
support.cardview = "androidx.cardview:cardview:$versions.support"
support.design = "com.google.android.material:material:$versions.support"
support.v4 = "androidx.legacy:legacy-support-v4:$versions.support"
support.core_utils = "androidx.legacy:legacy-support-core-utils:$versions.support"
support.core_ktx = "androidx.core:core-ktx:$versions.core_ktx"
deps.support = support

def room = [:]
room.runtime = "androidx.room:room-runtime:$versions.room"
room.compiler = "androidx.room:room-compiler:$versions.room"
room.rxjava2 = "androidx.room:room-rxjava2:$versions.room"
room.testing = "androidx.room:room-testing:$versions.room"
deps.room = room

def lifecycle = [:]
lifecycle.runtime = "androidx.lifecycle:lifecycle-runtime:$versions.lifecycle"
lifecycle.extensions = "androidx.lifecycle:lifecycle-extensions:$versions.lifecycle"
lifecycle.java8 = "androidx.lifecycle:lifecycle-common-java8:$versions.lifecycle"
lifecycle.compiler = "androidx.lifecycle:lifecycle-compiler:$versions.lifecycle"
deps.lifecycle = lifecycle

def arch_core = [:]
arch_core.testing = "androidx.arch.core:core-testing:$versions.arch_core"
deps.arch_core = arch_core

def retrofit = [:]
retrofit.runtime = "com.squareup.retrofit2:retrofit:$versions.retrofit"
retrofit.gson = "com.squareup.retrofit2:converter-gson:$versions.retrofit"
retrofit.mock = "com.squareup.retrofit2:retrofit-mock:$versions.retrofit"
deps.retrofit = retrofit
deps.okhttp_logging_interceptor = "com.squareup.okhttp3:logging-interceptor:${versions.okhttp_logging_interceptor}"

def dagger = [:]
dagger.runtime = "com.google.dagger:dagger:$versions.dagger"
dagger.android = "com.google.dagger:dagger-android:$versions.dagger"
dagger.android_support = "com.google.dagger:dagger-android-support:$versions.dagger"
dagger.compiler = "com.google.dagger:dagger-compiler:$versions.dagger"
dagger.android_support_compiler = "com.google.dagger:dagger-android-processor:$versions.dagger"

deps.dagger = dagger

def espresso = [:]
espresso.core = "androidx.test.espresso:espresso-core:$versions.espresso"
espresso.contrib = "androidx.test.espresso:espresso-contrib:$versions.espresso"
espresso.intents = "androidx.test.espresso:espresso-intents:$versions.espresso"
deps.espresso = espresso

def atsl = [:]
atsl.runner = "androidx.test:runner:$versions.atsl_runner"
atsl.rules = "androidx.test:rules:$versions.atsl_runner"
deps.atsl = atsl

def mockito = [:]
mockito.core = "org.mockito:mockito-core:$versions.mockito"
mockito.all = "org.mockito:mockito-all:$versions.mockito_all"
mockito.android = "org.mockito:mockito-android:$versions.mockito_android"
deps.mockito = mockito

def kotlin = [:]
kotlin.stdlib = "org.jetbrains.kotlin:kotlin-stdlib-jdk7:$versions.kotlin"
kotlin.test = "org.jetbrains.kotlin:kotlin-test-junit:$versions.kotlin"
kotlin.plugin = "org.jetbrains.kotlin:kotlin-gradle-plugin:$versions.kotlin"
kotlin.allopen = "org.jetbrains.kotlin:kotlin-allopen:$versions.kotlin"

deps.kotlin = kotlin

deps.paging_ktx = "androidx.paging:paging-runtime-ktx:$versions.paging"

def glide = [:]
glide.runtime = "com.github.bumptech.glide:glide:$versions.glide"
glide.compiler = "com.github.bumptech.glide:compiler:$versions.glide"
deps.glide = glide
deps.dexmaker = "com.linkedin.dexmaker:dexmaker-mockito:$versions.dexmaker"
deps.constraint_layout = "androidx.constraintlayout:constraintlayout:$versions.constraint_layout"
deps.timber = "com.jakewharton.timber:timber:$versions.timber"
deps.junit = "junit:junit:$versions.junit"
deps.mock_web_server = "com.squareup.okhttp3:mockwebserver:$versions.mockwebserver"
deps.rxjava2 = "io.reactivex.rxjava2:rxjava:$versions.rxjava2"
deps.rx_android = "io.reactivex.rxjava2:rxandroid:$versions.rx_android"
deps.hamcrest = "org.hamcrest:hamcrest-all:$versions.hamcrest"
deps.android_gradle_plugin = "com.android.tools.build:gradle:$versions.android_gradle_plugin"
ext.deps = deps

def build_versions = [:]
build_versions.min_sdk = 14
build_versions.target_sdk = 28
build_versions.build_tools = "28.0.3"
ext.build_versions = build_versions

def work = [:]
work.runtime = "android.arch.work:work-runtime:$versions.work"
work.testing = "android.arch.work:work-testing:$versions.work"
work.firebase = "android.arch.work:work-firebase:$versions.work"
work.runtime_ktx = "android.arch.work:work-runtime-ktx:$versions.work"
deps.work = work

def navigation = [:]
navigation.runtime = "android.arch.navigation:navigation-runtime:$versions.navigation"
navigation.runtime_ktx = "android.arch.navigation:navigation-runtime-ktx:$versions.navigation"
navigation.fragment = "android.arch.navigation:navigation-fragment:$versions.navigation"
navigation.fragment_ktx = "android.arch.navigation:navigation-fragment-ktx:$versions.navigation"
navigation.safe_args_plugin = "android.arch.navigation:navigation-safe-args-gradle-plugin:$versions.navigation"
deps.navigation = navigation

ext.deps = deps

def addRepos(RepositoryHandler handler) {
    handler.google()
    handler.jcenter()
    handler.maven { url 'https://oss.sonatype.org/content/repositories/snapshots' }
}
ext.addRepos = this.&addRepos<|MERGE_RESOLUTION|>--- conflicted
+++ resolved
@@ -48,14 +48,9 @@
 versions.hamcrest = "1.3"
 versions.kotlin = "1.3.20"
 versions.paging = "2.1.0-rc01"
-<<<<<<< HEAD
-versions.navigation = "1.0.0-alpha11"
-versions.work = "1.0.0-beta01"
-versions.core_ktx = "1.0.0"
-=======
 versions.navigation = "1.0.0-beta01"
 versions.work = "1.0.0-beta03"
->>>>>>> 103dac50
+versions.core_ktx = "1.0.0"
 def deps = [:]
 
 def support = [:]
